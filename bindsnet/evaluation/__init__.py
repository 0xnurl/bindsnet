import torch

from typing import Optional, Tuple, Dict

<<<<<<< HEAD

def assign_labels(spikes: torch.Tensor, labels: torch.Tensor, n_labels: int, rates: Optional[torch.Tensor] = None,
                  alpha: float = 1.0) -> Tuple[torch.Tensor, torch.Tensor, torch.Tensor]:
    # language=rst
    """
    Assign labels to the neurons based on highest average spiking activity.

    :param spikes: Binary tensor of shape ``(n_samples, time, n_neurons)`` of a single layer's spiking activity.
    :param labels: Vector of shape ``(n_samples,)`` with data labels corresponding to spiking activity.
    :param n_labels: The number of target labels in the data.
    :param rates: If passed, these represent spike rates from a previous ``assign_labels()`` call.
    :param alpha: Rate of decay of label assignments.
    :return: Tuple of class assignments, per-class spike proportions, and per-class firing rates.
    """
=======
def assign_labels(spikes, labels, n_labels, rates=None, alpha=1.0):
    '''
    Assign labels to the neurons based on highest average spiking activity.

    Inputs:

        | :code:`spikes` (:code:`torch.Tensor`): Binary tensor of shape
        :code:`(n_samples, time, n_neurons)` of a single layer's spiking activity.
        | :code:`labels` (:code:`torch.Tensor`): Vector of shape :code:`(n_samples,)`
        with data labels corresponding to spiking activity.
        | :code:`n_labels` (:code:`int`): The number of target labels in the data.
        | :code:`rates` (:code:`torch.Tensor`): If passed, these represent spike
        rates from a previous :code:`assign_labels()` call.
        | :code:`alpha` (:code:`float`): Rate of decay of label assignments.

    Returns:

        | (:code:`torch.Tensor`): Vector of shape
        :code:`(n_neurons,)` of neuron label assignments.
        | (:code:`torch.Tensor`): Vector of shape :code:`(n_neurons, n_labels)`
        of proportions of firing activity per neuron, per data label.
    '''
>>>>>>> ccc2a9b7
    n_neurons = spikes.size(2)

    if rates is None:
        rates = torch.zeros_like(torch.Tensor(n_neurons, n_labels))

    # Sum over time dimension (spike ordering doesn't matter).
    spikes = spikes.sum(1)

    for i in range(n_labels):
        # Count the number of samples with this label.
        n_labeled = torch.sum(labels == i).float()

        if n_labeled > 0:
            # Get indices of samples with this label.
            indices = torch.nonzero(labels == i).view(-1)

            # Compute average firing rates for this label.
            rates[:, i] = alpha * rates[:, i] + (torch.sum(spikes[indices], 0) / n_labeled)

    # Compute proportions of spike activity per class.
    proportions = rates / rates.sum(1, keepdim=True)
    proportions[proportions != proportions] = 0  # Set NaNs to 0

    # Neuron assignments are the labels they fire most for.
    assignments = torch.max(proportions, 1)[1]

    return assignments, proportions, rates


<<<<<<< HEAD
def all_activity(spikes: torch.Tensor, assignments: torch.Tensor, n_labels: int) -> torch.Tensor:
    # language=rst
    """
    Classify data with the label with highest average spiking activity over all neurons.

    :param spikes: Binary tensor of shape ``(n_samples, time, n_neurons)`` of a layer's spiking activity.
    :param assignments: A vector of shape ``(n_neurons,)`` of neuron label assignments.
    :param n_labels: The number of target labels in the data.
    :return: Predictions tensor of shape ``(n_samples,)`` resulting from the "all activity" classification scheme.
    """
=======
def all_activity(spikes, assignments, n_labels):
    '''
    Classify data with the label with highest average spiking activity over all neurons.

    Inputs:

        | :code:`spikes` (:code:`torch.Tensor`): Binary tensor of shape
        :code:`(n_samples, time, n_neurons)` of a layer's spiking activity.
        | :code:`assignments` (:code:`torch.Tensor`): A vector of shape
        :code:`(n_neurons,)` of neuron label assignments.
        | :code:`n_labels` (:code:`int`): The number of target labels in the data.

    Returns:

        | (:code:`torch.Tensor`): Predictions tensor of shape :code:`(n_samples,)`
        resulting from the "all activity" classification scheme.
    '''
>>>>>>> ccc2a9b7
    n_samples = spikes.size(0)

    # Sum over time dimension (spike ordering doesn't matter).
    spikes = spikes.sum(1)

    rates = torch.zeros(n_samples, n_labels)
    for i in range(n_labels):
        # Count the number of neurons with this label assignment.
        n_assigns = torch.sum(assignments == i).float()

        if n_assigns > 0:
            # Get indices of samples with this label.
            indices = torch.nonzero(assignments == i).view(-1)

            # Compute layer-wise firing rate for this label.
            rates[:, i] = torch.sum(spikes[:, indices], 1) / n_assigns

    # Predictions are arg-max of layer-wise firing rates.
    return torch.sort(rates, dim=1, descending=True)[1][:, 0]


<<<<<<< HEAD
def proportion_weighting(spikes: torch.Tensor, assignments: torch.Tensor, proportions: torch.Tensor,
                         n_labels: int) -> torch.Tensor:
    # language=rst
    """
    Classify data with the label with highest average spiking activity over all neurons, weighted by class-wise
    proportion.

    :param spikes: Binary tensor of shape ``(n_samples, time, n_neurons)`` of a single layer's spiking activity.
    :param assignments: A vector of shape ``(n_neurons,)`` of neuron label assignments.
    :param proportions: A matrix of shape ``(n_neurons, n_labels)`` giving the per-class proportions of neuron spiking
                        activity.
    :param n_labels: The number of target labels in the data.
    :return: Predictions tensor of shape ``(n_samples,)`` resulting from the "proportion weighting" classification
             scheme.
    """
=======
def proportion_weighting(spikes, assignments, proportions, n_labels):
    '''
    Classify data with the label with highest average spiking
    activity over all neurons, weighted by class-wise proportion.

    Inputs:

        | :code:`spikes` (:code:`torch.Tensor`): Binary tensor of shape
        :code:`(n_samples, time, n_neurons)` of a single layer's spiking activity.
        | :code:`assignments` (:code:`torch.Tensor`): A vector of shape
        :code:`(n_neurons,)` of neuron label assignments.
        | :code:`proportions` (torch.Tensor): A matrix of shape :code:`(n_neurons, n_labels)`
        giving the per-class proportions of neuron spiking activity.
        | :code:`n_labels` (:code:`int`): The number of target labels in the data.

    Returns:

        | (:code:`torch.Tensor`): Predictions tensor of shapez:code:`(n_samples,)`
        resulting from the "proportion weighting" classification scheme.
    '''
>>>>>>> ccc2a9b7
    n_samples = spikes.size(0)

    # Sum over time dimension (spike ordering doesn't matter).
    spikes = spikes.sum(1)

    rates = torch.zeros(n_samples, n_labels)
    for i in range(n_labels):
        # Count the number of neurons with this label assignment.
        n_assigns = torch.sum(assignments == i).float()

        if n_assigns > 0:
            # Get indices of samples with this label.
            indices = torch.nonzero(assignments == i).view(-1)

            # Compute layer-wise firing rate for this label.
            rates[:, i] += torch.sum((proportions[:, i] * spikes)[:, indices], 1) / n_assigns

    # Predictions are arg-max of layer-wise firing rates.
    predictions = torch.sort(rates, dim=1, descending=True)[1][:, 0]

    return predictions

<<<<<<< HEAD
=======
def ngram(spikes, ngram_scores, n_labels, n) :
    '''
    Predicts between :code:`n_labels` using :code:`ngram_scores`.

    Inputs:

        | :code:`spikes` (:code:`tensor.Tensor`): Spikes of shape :code:`(n_examples, time, n_neurons)`.
        | :code:`n_labels` (:code:`int`): The number of target labels in the data.
        | :code:`n` (:code:`int`): The max size of ngram to use.
        | :code:`ngram_scores` (:code:`dict`): Previously recorded scores to update.
>>>>>>> ccc2a9b7

def ngram(spikes: torch.Tensor, ngram_scores: Dict[Tuple[int, ...], torch.Tensor], n_labels: int,
          n: int) -> torch.Tensor:
    # language=rst
    """
    Predicts between ``n_labels`` using ``ngram_scores``.

<<<<<<< HEAD
    :param spikes: Spikes of shape ``(n_examples, time, n_neurons)``.
    :param ngram_scores: Previously recorded scores to update.
    :param n_labels: The number of target labels in the data.
    :param n: The max size of n-gram to use.
    :return: Predictions per example.
    """
=======
        | :code:`predictions` (:code:`torch.Tensor`): Predictions per example.
    '''
>>>>>>> ccc2a9b7
    predictions = []
    for activity in spikes:
        score = torch.zeros(n_labels)

        # Aggregate all of the firing neurons' indices
        fire_order = []
        for t in range(activity.size()[0]):
            ordering = torch.nonzero(activity[t].view(-1))
            if ordering.numel() > 0:
                ordering = ordering[:, 0].tolist()
                fire_order += ordering

        # Consider all n-gram sequences.
        for j in range(len(fire_order) - n):
            if tuple(fire_order[j:j + n]) in ngram_scores:
                score += ngram_scores[tuple(fire_order[j:j + n])]

        predictions.append(torch.argmax(score))

    return torch.LongTensor(predictions)


<<<<<<< HEAD
def update_ngram_scores(spikes: torch.Tensor, labels: torch.Tensor, n_labels: int, n: int,
                        ngram_scores: Dict[Tuple[int, ...], torch.Tensor]) -> Dict[Tuple[int, ...], torch.Tensor]:
    # language=rst
    """
    Updates ngram scores.

    :param spikes: Spikes of shape ``(n_examples, time, n_neurons)``.
    :param labels: The ground truth labels of shape ``(n_examples)``.
    :param n_labels: The number of target labels in the data.
    :param n: The max size of n-gram to use.
    :param ngram_scores: Previously recorded scores to update.
    :return: Dictionary mapping n-grams to vectors of per-class spike counts.
    """
=======
def update_ngram_scores(spikes, labels, n_labels, n, ngram_scores):
    '''
    Updates ngram scores.

    Inputs:

        | :code:`spikes` (:code:`tensor.Tensor`): Spikes of shape :code:`(n_examples, time, n_neurons)`.
        | :code:`labels` (:code:`int`) : The ground truth value of shape :code:`(n_examples)`
        | :code:`n_labels` (:code:`int`): The number of target labels in the data.
        | :code:`n` (:code:`int`): The max size of ngram to use.
        | :code:`ngram_scores` (:code:`dict`): Previously recorded scores to update.

    Outputs:

        | :code:`ngram_scores` (:code:`dict`): Keys are ngram :code:`tuple` and values are
            :code:`torch.Tensor` of size :code:`n_labels` containing scores per label.
    '''

    assert spikes.size()[0] == len(labels), 'Every example must have a label.'

>>>>>>> ccc2a9b7
    for i, activity in enumerate(spikes):
        # Obtain firing order for spiking activity
        fire_order = []

        # Aggregate all of the firing neurons' indices
        for t in range(activity.size()[0]):
            ordering = torch.nonzero(activity[t].view(-1))
            if ordering.numel() > 0:
                ordering = ordering[:, 0].tolist()
                fire_order += ordering

        # Add counts for every n-gram
        for j in range(len(fire_order) - n):
            # For every ordering based on n
            if tuple(fire_order[j:j + n]) not in ngram_scores:
                ngram_scores[tuple(fire_order[j:j + n])] = torch.zeros(n_labels)

            ngram_scores[tuple(fire_order[j:j + n])][int(labels[i])] += 1

    return ngram_scores<|MERGE_RESOLUTION|>--- conflicted
+++ resolved
@@ -2,7 +2,6 @@
 
 from typing import Optional, Tuple, Dict
 
-<<<<<<< HEAD
 
 def assign_labels(spikes: torch.Tensor, labels: torch.Tensor, n_labels: int, rates: Optional[torch.Tensor] = None,
                   alpha: float = 1.0) -> Tuple[torch.Tensor, torch.Tensor, torch.Tensor]:
@@ -17,30 +16,6 @@
     :param alpha: Rate of decay of label assignments.
     :return: Tuple of class assignments, per-class spike proportions, and per-class firing rates.
     """
-=======
-def assign_labels(spikes, labels, n_labels, rates=None, alpha=1.0):
-    '''
-    Assign labels to the neurons based on highest average spiking activity.
-
-    Inputs:
-
-        | :code:`spikes` (:code:`torch.Tensor`): Binary tensor of shape
-        :code:`(n_samples, time, n_neurons)` of a single layer's spiking activity.
-        | :code:`labels` (:code:`torch.Tensor`): Vector of shape :code:`(n_samples,)`
-        with data labels corresponding to spiking activity.
-        | :code:`n_labels` (:code:`int`): The number of target labels in the data.
-        | :code:`rates` (:code:`torch.Tensor`): If passed, these represent spike
-        rates from a previous :code:`assign_labels()` call.
-        | :code:`alpha` (:code:`float`): Rate of decay of label assignments.
-
-    Returns:
-
-        | (:code:`torch.Tensor`): Vector of shape
-        :code:`(n_neurons,)` of neuron label assignments.
-        | (:code:`torch.Tensor`): Vector of shape :code:`(n_neurons, n_labels)`
-        of proportions of firing activity per neuron, per data label.
-    '''
->>>>>>> ccc2a9b7
     n_neurons = spikes.size(2)
 
     if rates is None:
@@ -70,7 +45,6 @@
     return assignments, proportions, rates
 
 
-<<<<<<< HEAD
 def all_activity(spikes: torch.Tensor, assignments: torch.Tensor, n_labels: int) -> torch.Tensor:
     # language=rst
     """
@@ -81,25 +55,6 @@
     :param n_labels: The number of target labels in the data.
     :return: Predictions tensor of shape ``(n_samples,)`` resulting from the "all activity" classification scheme.
     """
-=======
-def all_activity(spikes, assignments, n_labels):
-    '''
-    Classify data with the label with highest average spiking activity over all neurons.
-
-    Inputs:
-
-        | :code:`spikes` (:code:`torch.Tensor`): Binary tensor of shape
-        :code:`(n_samples, time, n_neurons)` of a layer's spiking activity.
-        | :code:`assignments` (:code:`torch.Tensor`): A vector of shape
-        :code:`(n_neurons,)` of neuron label assignments.
-        | :code:`n_labels` (:code:`int`): The number of target labels in the data.
-
-    Returns:
-
-        | (:code:`torch.Tensor`): Predictions tensor of shape :code:`(n_samples,)`
-        resulting from the "all activity" classification scheme.
-    '''
->>>>>>> ccc2a9b7
     n_samples = spikes.size(0)
 
     # Sum over time dimension (spike ordering doesn't matter).
@@ -121,7 +76,6 @@
     return torch.sort(rates, dim=1, descending=True)[1][:, 0]
 
 
-<<<<<<< HEAD
 def proportion_weighting(spikes: torch.Tensor, assignments: torch.Tensor, proportions: torch.Tensor,
                          n_labels: int) -> torch.Tensor:
     # language=rst
@@ -137,28 +91,6 @@
     :return: Predictions tensor of shape ``(n_samples,)`` resulting from the "proportion weighting" classification
              scheme.
     """
-=======
-def proportion_weighting(spikes, assignments, proportions, n_labels):
-    '''
-    Classify data with the label with highest average spiking
-    activity over all neurons, weighted by class-wise proportion.
-
-    Inputs:
-
-        | :code:`spikes` (:code:`torch.Tensor`): Binary tensor of shape
-        :code:`(n_samples, time, n_neurons)` of a single layer's spiking activity.
-        | :code:`assignments` (:code:`torch.Tensor`): A vector of shape
-        :code:`(n_neurons,)` of neuron label assignments.
-        | :code:`proportions` (torch.Tensor): A matrix of shape :code:`(n_neurons, n_labels)`
-        giving the per-class proportions of neuron spiking activity.
-        | :code:`n_labels` (:code:`int`): The number of target labels in the data.
-
-    Returns:
-
-        | (:code:`torch.Tensor`): Predictions tensor of shapez:code:`(n_samples,)`
-        resulting from the "proportion weighting" classification scheme.
-    '''
->>>>>>> ccc2a9b7
     n_samples = spikes.size(0)
 
     # Sum over time dimension (spike ordering doesn't matter).
@@ -181,19 +113,6 @@
 
     return predictions
 
-<<<<<<< HEAD
-=======
-def ngram(spikes, ngram_scores, n_labels, n) :
-    '''
-    Predicts between :code:`n_labels` using :code:`ngram_scores`.
-
-    Inputs:
-
-        | :code:`spikes` (:code:`tensor.Tensor`): Spikes of shape :code:`(n_examples, time, n_neurons)`.
-        | :code:`n_labels` (:code:`int`): The number of target labels in the data.
-        | :code:`n` (:code:`int`): The max size of ngram to use.
-        | :code:`ngram_scores` (:code:`dict`): Previously recorded scores to update.
->>>>>>> ccc2a9b7
 
 def ngram(spikes: torch.Tensor, ngram_scores: Dict[Tuple[int, ...], torch.Tensor], n_labels: int,
           n: int) -> torch.Tensor:
@@ -201,17 +120,12 @@
     """
     Predicts between ``n_labels`` using ``ngram_scores``.
 
-<<<<<<< HEAD
     :param spikes: Spikes of shape ``(n_examples, time, n_neurons)``.
     :param ngram_scores: Previously recorded scores to update.
     :param n_labels: The number of target labels in the data.
     :param n: The max size of n-gram to use.
     :return: Predictions per example.
     """
-=======
-        | :code:`predictions` (:code:`torch.Tensor`): Predictions per example.
-    '''
->>>>>>> ccc2a9b7
     predictions = []
     for activity in spikes:
         score = torch.zeros(n_labels)
@@ -221,8 +135,7 @@
         for t in range(activity.size()[0]):
             ordering = torch.nonzero(activity[t].view(-1))
             if ordering.numel() > 0:
-                ordering = ordering[:, 0].tolist()
-                fire_order += ordering
+                fire_order += ordering[:, 0].tolist()
 
         # Consider all n-gram sequences.
         for j in range(len(fire_order) - n):
@@ -234,7 +147,6 @@
     return torch.LongTensor(predictions)
 
 
-<<<<<<< HEAD
 def update_ngram_scores(spikes: torch.Tensor, labels: torch.Tensor, n_labels: int, n: int,
                         ngram_scores: Dict[Tuple[int, ...], torch.Tensor]) -> Dict[Tuple[int, ...], torch.Tensor]:
     # language=rst
@@ -248,28 +160,6 @@
     :param ngram_scores: Previously recorded scores to update.
     :return: Dictionary mapping n-grams to vectors of per-class spike counts.
     """
-=======
-def update_ngram_scores(spikes, labels, n_labels, n, ngram_scores):
-    '''
-    Updates ngram scores.
-
-    Inputs:
-
-        | :code:`spikes` (:code:`tensor.Tensor`): Spikes of shape :code:`(n_examples, time, n_neurons)`.
-        | :code:`labels` (:code:`int`) : The ground truth value of shape :code:`(n_examples)`
-        | :code:`n_labels` (:code:`int`): The number of target labels in the data.
-        | :code:`n` (:code:`int`): The max size of ngram to use.
-        | :code:`ngram_scores` (:code:`dict`): Previously recorded scores to update.
-
-    Outputs:
-
-        | :code:`ngram_scores` (:code:`dict`): Keys are ngram :code:`tuple` and values are
-            :code:`torch.Tensor` of size :code:`n_labels` containing scores per label.
-    '''
-
-    assert spikes.size()[0] == len(labels), 'Every example must have a label.'
-
->>>>>>> ccc2a9b7
     for i, activity in enumerate(spikes):
         # Obtain firing order for spiking activity
         fire_order = []
