from abc import ABC, abstractmethod
from functools import reduce
from operator import mul
from typing import Iterable, Optional, Union

import torch


class Nodes(torch.nn.Module):
    # language=rst
    """
    Abstract base class for groups of neurons.
    """

    def __init__(
        self,
        n: Optional[int] = None,
        shape: Optional[Iterable[int]] = None,
        traces: bool = False,
        traces_additive: bool = False,
        tc_trace: Union[float, torch.Tensor] = 20.0,
        trace_scale: Union[float, torch.Tensor] = 1.0,
        sum_input: bool = False,
        learning: bool = True,
        **kwargs,
    ) -> None:
        # language=rst
        """
        Abstract base class constructor.

        :param n: The number of neurons in the layer.
        :param shape: The dimensionality of the layer.
        :param traces: Whether to record decaying spike traces.
        :param traces_additive: Whether to record spike traces additively.
        :param tc_trace: Time constant of spike trace decay.
        :param trace_scale: Scaling factor for spike trace.
        :param sum_input: Whether to sum all inputs.
        :param learning: Whether to be in learning or testing.
        """
        super().__init__()

        assert (
            n is not None or shape is not None
        ), "Must provide either no. of neurons or shape of layer"

        if n is None:
            self.n = reduce(mul, shape)  # No. of neurons product of shape.
        else:
            self.n = n  # No. of neurons provided.

        if shape is None:
            self.shape = [self.n]  # Shape is equal to the size of the layer.
        else:
            self.shape = shape  # Shape is passed in as an argument.

        assert self.n == reduce(
            mul, self.shape
        ), "No. of neurons and shape do not match"

        self.traces = traces  # Whether to record synaptic traces.
        self.traces_additive = (
            traces_additive  # Whether to record spike traces additively.
        )
        self.register_buffer("s", torch.ByteTensor())  # Spike occurrences.

        self.sum_input = sum_input  # Whether to sum all inputs.

        if self.traces:
            self.register_buffer("x", torch.Tensor())  # Firing traces.
            self.register_buffer(
                "tc_trace", torch.tensor(tc_trace)
            )  # Time constant of spike trace decay.
            if self.traces_additive:
                self.register_buffer(
                    "trace_scale", torch.tensor(trace_scale)
                )  # Scaling factor for spike trace.
            self.register_buffer(
                "trace_decay", torch.empty_like(self.tc_trace)
            )  # Set in compute_decays.

        if self.sum_input:
            self.register_buffer("summed", torch.FloatTensor())  # Summed inputs.

        self.dt = None
        self.batch_size = None
        self.trace_decay = None
        self.learning = learning

    @abstractmethod
    def forward(self, x: torch.Tensor) -> None:
        # language=rst
        """
        Abstract base class method for a single simulation step.

        :param x: Inputs to the layer.
        """
        if self.traces:
            # Decay and set spike traces.
            self.x *= self.trace_decay

            if self.traces_additive:
                self.x += self.trace_scale * self.s.float()
            else:
                self.x.masked_fill_(self.s != 0, 1)

        if self.sum_input:
            # Add current input to running sum.
            self.summed += x.float()

    def reset_state_variables(self) -> None:
        # language=rst
        """
        Abstract base class method for resetting state variables.
        """
        self.s.zero_()

        if self.traces:
            self.x.zero_()  # Spike traces.

        if self.sum_input:
            self.summed.zero_()  # Summed inputs.

    def compute_decays(self, dt) -> None:
        # language=rst
        """
        Abstract base class method for setting decays.
        """
        self.dt = dt
        if self.traces:
            self.trace_decay = torch.exp(
                -self.dt / self.tc_trace
            )  # Spike trace decay (per timestep).

    def set_batch_size(self, batch_size) -> None:
        # language=rst
        """
        Sets mini-batch size. Called when layer is added to a network.

        :param batch_size: Mini-batch size.
        """
        self.batch_size = batch_size
        self.s = torch.zeros(batch_size, *self.shape, device=self.s.device)

        if self.traces:
            self.x = torch.zeros(batch_size, *self.shape, device=self.x.device)

        if self.sum_input:
            self.summed = torch.zeros(
                batch_size, *self.shape, device=self.summed.device
            )

    def train(self, mode: bool = True) -> "Nodes":
        # language=rst
        """
        Sets the layer in training mode.

        :param bool mode: Turn training on or off
        :return: self as specified in `torch.nn.Module`
        """
        self.learning = mode
        return super().train(mode)


class AbstractInput(ABC):
    # language=rst
    """
    Abstract base class for groups of input neurons.
    """


class Input(Nodes, AbstractInput):
    # language=rst
    """
    Layer of nodes with user-specified spiking behavior.
    """

    def __init__(
        self,
        n: Optional[int] = None,
        shape: Optional[Iterable[int]] = None,
        traces: bool = False,
        traces_additive: bool = False,
        tc_trace: Union[float, torch.Tensor] = 20.0,
        trace_scale: Union[float, torch.Tensor] = 1.0,
        sum_input: bool = False,
        **kwargs,
    ) -> None:
        # language=rst
        """
        Instantiates a layer of input neurons.

        :param n: The number of neurons in the layer.
        :param shape: The dimensionality of the layer.
        :param traces: Whether to record decaying spike traces.
        :param traces_additive: Whether to record spike traces additively.
        :param tc_trace: Time constant of spike trace decay.
        :param trace_scale: Scaling factor for spike trace.
        :param sum_input: Whether to sum all inputs.
        """
        super().__init__(
            n=n,
            shape=shape,
            traces=traces,
            traces_additive=traces_additive,
            tc_trace=tc_trace,
            trace_scale=trace_scale,
            sum_input=sum_input,
        )

    def forward(self, x: torch.Tensor) -> None:
        # language=rst
        """
        On each simulation step, set the spikes of the population equal to the inputs.

        :param x: Inputs to the layer.
        """
        # Set spike occurrences to input values.
        self.s = x

        super().forward(x)

    def reset_state_variables(self) -> None:
        # language=rst
        """
        Resets relevant state variables.
        """
        super().reset_state_variables()


class McCullochPitts(Nodes):
    # language=rst
    """
    Layer of `McCulloch-Pitts neurons
    <http://wwwold.ece.utep.edu/research/webfuzzy/docs/kk-thesis/kk-thesis-html/node12.html>`_.
    """

    def __init__(
        self,
        n: Optional[int] = None,
        shape: Optional[Iterable[int]] = None,
        traces: bool = False,
        traces_additive: bool = False,
        tc_trace: Union[float, torch.Tensor] = 20.0,
        trace_scale: Union[float, torch.Tensor] = 1.0,
        sum_input: bool = False,
        thresh: Union[float, torch.Tensor] = 1.0,
        **kwargs,
    ) -> None:
        # language=rst
        """
        Instantiates a McCulloch-Pitts layer of neurons.

        :param n: The number of neurons in the layer.
        :param shape: The dimensionality of the layer.
        :param traces: Whether to record spike traces.
        :param traces_additive: Whether to record spike traces additively.
        :param tc_trace: Time constant of spike trace decay.
        :param trace_scale: Scaling factor for spike trace.
        :param sum_input: Whether to sum all inputs.
        :param thresh: Spike threshold voltage.
        """
        super().__init__(
            n=n,
            shape=shape,
            traces=traces,
            traces_additive=traces_additive,
            tc_trace=tc_trace,
            trace_scale=trace_scale,
            sum_input=sum_input,
        )

        self.register_buffer(
            "thresh", torch.tensor(thresh, dtype=torch.float)
        )  # Spike threshold voltage.
        self.register_buffer("v", torch.FloatTensor())  # Neuron voltages.

    def forward(self, x: torch.Tensor) -> None:
        # language=rst
        """
        Runs a single simulation step.

        :param x: Inputs to the layer.
        """
        self.v = x  # Voltages are equal to the inputs.
        self.s = self.v >= self.thresh  # Check for spiking neurons.

        super().forward(x)

    def reset_state_variables(self) -> None:
        # language=rst
        """
        Resets relevant state variables.
        """
        super().reset_state_variables()

    def set_batch_size(self, batch_size) -> None:
        # language=rst
        """
        Sets mini-batch size. Called when layer is added to a network.

        :param batch_size: Mini-batch size.
        """
        super().set_batch_size(batch_size=batch_size)
        self.v = torch.zeros(batch_size, *self.shape, device=self.v.device)


class IFNodes(Nodes):
    # language=rst
    """
    Layer of `integrate-and-fire (IF) neurons <http://neuronaldynamics.epfl.ch/online/Ch1.S3.html>`_.
    """

    def __init__(
        self,
        n: Optional[int] = None,
        shape: Optional[Iterable[int]] = None,
        traces: bool = False,
        traces_additive: bool = False,
        tc_trace: Union[float, torch.Tensor] = 20.0,
        trace_scale: Union[float, torch.Tensor] = 1.0,
        sum_input: bool = False,
        thresh: Union[float, torch.Tensor] = -52.0,
        reset: Union[float, torch.Tensor] = -65.0,
        refrac: Union[int, torch.Tensor] = 5,
        lbound: float = None,
        **kwargs,
    ) -> None:
        # language=rst
        """
        Instantiates a layer of IF neurons.

        :param n: The number of neurons in the layer.
        :param shape: The dimensionality of the layer.
        :param traces: Whether to record spike traces.
        :param traces_additive: Whether to record spike traces additively.
        :param tc_trace: Time constant of spike trace decay.
        :param trace_scale: Scaling factor for spike trace.
        :param sum_input: Whether to sum all inputs.
        :param thresh: Spike threshold voltage.
        :param reset: Post-spike reset voltage.
        :param refrac: Refractory (non-firing) period of the neuron.
        :param lbound: Lower bound of the voltage.
        """
        super().__init__(
            n=n,
            shape=shape,
            traces=traces,
            traces_additive=traces_additive,
            tc_trace=tc_trace,
            trace_scale=trace_scale,
            sum_input=sum_input,
        )

        self.register_buffer(
            "reset", torch.tensor(reset, dtype=torch.float)
        )  # Post-spike reset voltage.
        self.register_buffer(
            "thresh", torch.tensor(thresh, dtype=torch.float)
        )  # Spike threshold voltage.
        self.register_buffer(
            "refrac", torch.tensor(refrac)
        )  # Post-spike refractory period.
        self.register_buffer("v", torch.FloatTensor())  # Neuron voltages.
        self.register_buffer(
            "refrac_count", torch.FloatTensor()
        )  # Refractory period counters.

        self.lbound = lbound  # Lower bound of voltage.

    def forward(self, x: torch.Tensor) -> None:
        # language=rst
        """
        Runs a single simulation step.

        :param x: Inputs to the layer.
        """
        # Integrate input voltages.
        self.v += (self.refrac_count <= 0).float() * x

        # Decrement refractory counters.
        self.refrac_count -= self.dt

        # Check for spiking neurons.
        self.s = self.v >= self.thresh

        # Refractoriness and voltage reset.
        self.refrac_count.masked_fill_(self.s, self.refrac)
        self.v.masked_fill_(self.s, self.reset)

        # Voltage clipping to lower bound.
        if self.lbound is not None:
            self.v.masked_fill_(self.v < self.lbound, self.lbound)

        super().forward(x)

    def reset_state_variables(self) -> None:
        # language=rst
        """
        Resets relevant state variables.
        """
        super().reset_state_variables()
        self.v.fill_(self.reset)  # Neuron voltages.
        self.refrac_count.zero_()  # Refractory period counters.

    def set_batch_size(self, batch_size) -> None:
        # language=rst
        """
        Sets mini-batch size. Called when layer is added to a network.

        :param batch_size: Mini-batch size.
        """
        super().set_batch_size(batch_size=batch_size)
        self.v = self.reset * torch.ones(batch_size, *self.shape, device=self.v.device)
        self.refrac_count = torch.zeros_like(self.v, device=self.refrac_count.device)


class LIFNodes(Nodes):
    # language=rst
    """
    Layer of `leaky integrate-and-fire (LIF) neurons
    <http://icwww.epfl.ch/~gerstner/SPNM/node26.html#SECTION02311000000000000000>`_.
    """

    def __init__(
        self,
        n: Optional[int] = None,
        shape: Optional[Iterable[int]] = None,
        traces: bool = False,
        traces_additive: bool = False,
        tc_trace: Union[float, torch.Tensor] = 20.0,
        trace_scale: Union[float, torch.Tensor] = 1.0,
        sum_input: bool = False,
        thresh: Union[float, torch.Tensor] = -52.0,
        rest: Union[float, torch.Tensor] = -65.0,
        reset: Union[float, torch.Tensor] = -65.0,
        refrac: Union[int, torch.Tensor] = 5,
        tc_decay: Union[float, torch.Tensor] = 100.0,
        lbound: float = None,
        **kwargs,
    ) -> None:
        # language=rst
        """
        Instantiates a layer of LIF neurons.

        :param n: The number of neurons in the layer.
        :param shape: The dimensionality of the layer.
        :param traces: Whether to record spike traces.
        :param traces_additive: Whether to record spike traces additively.
        :param tc_trace: Time constant of spike trace decay.
        :param trace_scale: Scaling factor for spike trace.
        :param sum_input: Whether to sum all inputs.
        :param thresh: Spike threshold voltage.
        :param rest: Resting membrane voltage.
        :param reset: Post-spike reset voltage.
        :param refrac: Refractory (non-firing) period of the neuron.
        :param tc_decay: Time constant of neuron voltage decay.
        :param lbound: Lower bound of the voltage.
        """
        super().__init__(
            n=n,
            shape=shape,
            traces=traces,
            traces_additive=traces_additive,
            tc_trace=tc_trace,
            trace_scale=trace_scale,
            sum_input=sum_input,
        )

        self.register_buffer(
            "rest", torch.tensor(rest, dtype=torch.float)
        )  # Rest voltage.
        self.register_buffer(
            "reset", torch.tensor(reset, dtype=torch.float)
        )  # Post-spike reset voltage.
        self.register_buffer(
            "thresh", torch.tensor(thresh, dtype=torch.float)
        )  # Spike threshold voltage.
        self.register_buffer(
            "refrac", torch.tensor(refrac)
        )  # Post-spike refractory period.
        self.register_buffer(
            "tc_decay", torch.tensor(tc_decay, dtype=torch.float)
        )  # Time constant of neuron voltage decay.
        self.register_buffer(
            "decay", torch.zeros(*self.shape)
        )  # Set in compute_decays.
        self.register_buffer("v", torch.FloatTensor())  # Neuron voltages.
        self.register_buffer(
            "refrac_count", torch.FloatTensor()
        )  # Refractory period counters.

        if lbound is None:
            self.lbound = None  # Lower bound of voltage.
        else:
            self.lbound = torch.tensor(
                lbound, dtype=torch.float
            )  # Lower bound of voltage.

    def forward(self, x: torch.Tensor) -> None:
        # language=rst
        """
        Runs a single simulation step.

        :param x: Inputs to the layer.
        """
        # Decay voltages.
        self.v = self.decay * (self.v - self.rest) + self.rest

        # Integrate inputs.
<<<<<<< HEAD
        x.masked_fill_(self.refrac_count > 0, 0.0)
        # Decrement refractory counters.
        self.refrac_count -= self.dt

        self.v += x  # interlaced
=======
        x.masked_fill_(self.refrac_count > 0, 0.0) # OPTIM 2
        # Decrement refractory counters.
        self.refrac_count -= self.dt  # OPTIM 1

        self.v += x # interlaced
>>>>>>> 8df1d9e0

        # Check for spiking neurons.
        self.s = self.v >= self.thresh


        # Refractoriness and voltage reset.
        self.refrac_count.masked_fill_(self.s, self.refrac)
        self.v.masked_fill_(self.s, self.reset)

        # Voltage clipping to lower bound.
        if self.lbound is not None:
            self.v.masked_fill_(self.v < self.lbound, self.lbound)

        super().forward(x)

    def reset_state_variables(self) -> None:
        # language=rst
        """
        Resets relevant state variables.
        """
        super().reset_state_variables()
        self.v.fill_(self.rest)  # Neuron voltages.
        self.refrac_count.zero_()  # Refractory period counters.

    def compute_decays(self, dt) -> None:
        # language=rst
        """
        Sets the relevant decays.
        """
        super().compute_decays(dt=dt)
        self.decay = torch.exp(
            -self.dt / self.tc_decay
        )  # Neuron voltage decay (per timestep).

    def set_batch_size(self, batch_size) -> None:
        # language=rst
        """
        Sets mini-batch size. Called when layer is added to a network.

        :param batch_size: Mini-batch size.
        """
        super().set_batch_size(batch_size=batch_size)
        self.v = self.rest * torch.ones(batch_size, *self.shape, device=self.v.device)
        self.refrac_count = torch.zeros_like(self.v, device=self.refrac_count.device)


class CurrentLIFNodes(Nodes):
    # language=rst
    """
    Layer of `current-based leaky integrate-and-fire (LIF) neurons
    <http://icwww.epfl.ch/~gerstner/SPNM/node26.html#SECTION02313000000000000000>`_.
    Total synaptic input current is modeled as a decaying memory of input spikes multiplied by synaptic strengths.
    """

    def __init__(
        self,
        n: Optional[int] = None,
        shape: Optional[Iterable[int]] = None,
        traces: bool = False,
        traces_additive: bool = False,
        tc_trace: Union[float, torch.Tensor] = 20.0,
        trace_scale: Union[float, torch.Tensor] = 1.0,
        sum_input: bool = False,
        thresh: Union[float, torch.Tensor] = -52.0,
        rest: Union[float, torch.Tensor] = -65.0,
        reset: Union[float, torch.Tensor] = -65.0,
        refrac: Union[int, torch.Tensor] = 5,
        tc_decay: Union[float, torch.Tensor] = 100.0,
        tc_i_decay: Union[float, torch.Tensor] = 2.0,
        lbound: float = None,
        **kwargs,
    ) -> None:
        # language=rst
        """
        Instantiates a layer of synaptic input current-based LIF neurons.
        :param n: The number of neurons in the layer.
        :param shape: The dimensionality of the layer.
        :param traces: Whether to record spike traces.
        :param traces_additive: Whether to record spike traces additively.
        :param tc_trace: Time constant of spike trace decay.
        :param trace_scale: Scaling factor for spike trace.
        :param sum_input: Whether to sum all inputs.
        :param thresh: Spike threshold voltage.
        :param rest: Resting membrane voltage.
        :param reset: Post-spike reset voltage.
        :param refrac: Refractory (non-firing) period of the neuron.
        :param tc_decay: Time constant of neuron voltage decay.
        :param tc_i_decay: Time constant of synaptic input current decay.
        :param lbound: Lower bound of the voltage.
        """
        super().__init__(
            n=n,
            shape=shape,
            traces=traces,
            traces_additive=traces_additive,
            tc_trace=tc_trace,
            trace_scale=trace_scale,
            sum_input=sum_input,
        )

        self.register_buffer("rest", torch.tensor(rest))  # Rest voltage.
        self.register_buffer("reset", torch.tensor(reset))  # Post-spike reset voltage.
        self.register_buffer("thresh", torch.tensor(thresh))  # Spike threshold voltage.
        self.register_buffer(
            "refrac", torch.tensor(refrac)
        )  # Post-spike refractory period.
        self.register_buffer(
            "tc_decay", torch.tensor(tc_decay)
        )  # Time constant of neuron voltage decay.
        self.register_buffer(
            "decay", torch.empty_like(self.tc_decay)
        )  # Set in compute_decays.
        self.register_buffer(
            "tc_i_decay", torch.tensor(tc_i_decay)
        )  # Time constant of synaptic input current decay.
        self.register_buffer(
            "i_decay", torch.empty_like(self.tc_i_decay)
        )  # Set in compute_decays.

        self.register_buffer("v", torch.FloatTensor())  # Neuron voltages.
        self.register_buffer("i", torch.FloatTensor())  # Synaptic input currents.
        self.register_buffer(
            "refrac_count", torch.FloatTensor()
        )  # Refractory period counters.

        self.lbound = lbound  # Lower bound of voltage.

    def forward(self, x: torch.Tensor) -> None:
        # language=rst
        """
        Runs a single simulation step.

        :param x: Inputs to the layer.
        """
        # Decay voltages and current.
        self.v = self.decay * (self.v - self.rest) + self.rest
        self.i *= self.i_decay

        # Decrement refractory counters.
        self.refrac_count -= self.dt

        # Integrate inputs.
        self.i += x
        self.v += (self.refrac_count <= 0).float() * self.i

        # Check for spiking neurons.
        self.s = self.v >= self.thresh

        # Refractoriness and voltage reset.
        self.refrac_count.masked_fill_(self.s, self.refrac)
        self.v.masked_fill_(self.s, self.reset)

        # Voltage clipping to lower bound.
        if self.lbound is not None:
            self.v.masked_fill_(self.v < self.lbound, self.lbound)

        super().forward(x)

    def reset_state_variables(self) -> None:
        # language=rst
        """
        Resets relevant state variables.
        """
        super().reset_state_variables()
        self.v.fill_(self.rest)  # Neuron voltages.
        self.i.zero_()  # Synaptic input currents.
        self.refrac_count.zero_()  # Refractory period counters.

    def compute_decays(self, dt) -> None:
        # language=rst
        """
        Sets the relevant decays.
        """
        super().compute_decays(dt=dt)
        self.decay = torch.exp(
            -self.dt / self.tc_decay
        )  # Neuron voltage decay (per timestep).
        self.i_decay = torch.exp(
            -self.dt / self.tc_i_decay
        )  # Synaptic input current decay (per timestep).

    def set_batch_size(self, batch_size) -> None:
        # language=rst
        """
        Sets mini-batch size. Called when layer is added to a network.

        :param batch_size: Mini-batch size.
        """
        super().set_batch_size(batch_size=batch_size)
        self.v = self.rest * torch.ones(batch_size, *self.shape, device=self.v.device)
        self.i = torch.zeros_like(self.v, device=self.i.device)
        self.refrac_count = torch.zeros_like(self.v, device=self.refrac_count.device)


class AdaptiveLIFNodes(Nodes):
    # language=rst
    """
    Layer of leaky integrate-and-fire (LIF) neurons with adaptive thresholds. A neuron's voltage threshold is increased
    by some constant each time it spikes; otherwise, it is decaying back to its default value.
    """

    def __init__(
        self,
        n: Optional[int] = None,
        shape: Optional[Iterable[int]] = None,
        traces: bool = False,
        traces_additive: bool = False,
        tc_trace: Union[float, torch.Tensor] = 20.0,
        trace_scale: Union[float, torch.Tensor] = 1.0,
        sum_input: bool = False,
        rest: Union[float, torch.Tensor] = -65.0,
        reset: Union[float, torch.Tensor] = -65.0,
        thresh: Union[float, torch.Tensor] = -52.0,
        refrac: Union[int, torch.Tensor] = 5,
        tc_decay: Union[float, torch.Tensor] = 100.0,
        theta_plus: Union[float, torch.Tensor] = 0.05,
        tc_theta_decay: Union[float, torch.Tensor] = 1e7,
        lbound: float = None,
        **kwargs,
    ) -> None:
        # language=rst
        """
        Instantiates a layer of LIF neurons with adaptive firing thresholds.

        :param n: The number of neurons in the layer.
        :param shape: The dimensionality of the layer.
        :param traces: Whether to record spike traces.
        :param traces_additive: Whether to record spike traces additively.
        :param tc_trace: Time constant of spike trace decay.
        :param trace_scale: Scaling factor for spike trace.
        :param sum_input: Whether to sum all inputs.
        :param rest: Resting membrane voltage.
        :param reset: Post-spike reset voltage.
        :param thresh: Spike threshold voltage.
        :param refrac: Refractory (non-firing) period of the neuron.
        :param tc_decay: Time constant of neuron voltage decay.
        :param theta_plus: Voltage increase of threshold after spiking.
        :param tc_theta_decay: Time constant of adaptive threshold decay.
        :param lbound: Lower bound of the voltage.
        """
        super().__init__(
            n=n,
            shape=shape,
            traces=traces,
            traces_additive=traces_additive,
            tc_trace=tc_trace,
            trace_scale=trace_scale,
            sum_input=sum_input,
        )

        self.register_buffer("rest", torch.tensor(rest))  # Rest voltage.
        self.register_buffer("reset", torch.tensor(reset))  # Post-spike reset voltage.
        self.register_buffer("thresh", torch.tensor(thresh))  # Spike threshold voltage.
        self.register_buffer(
            "refrac", torch.tensor(refrac)
        )  # Post-spike refractory period.
        self.register_buffer(
            "tc_decay", torch.tensor(tc_decay)
        )  # Time constant of neuron voltage decay.
        self.register_buffer(
            "decay", torch.empty_like(self.tc_decay, dtype=torch.float32)
        )  # Set in compute_decays.
        self.register_buffer(
            "theta_plus", torch.tensor(theta_plus)
        )  # Constant threshold increase on spike.
        self.register_buffer(
            "tc_theta_decay", torch.tensor(tc_theta_decay)
        )  # Time constant of adaptive threshold decay.
        self.register_buffer(
            "theta_decay", torch.empty_like(self.tc_theta_decay)
        )  # Set in compute_decays.

        self.register_buffer("v", torch.FloatTensor())  # Neuron voltages.
        self.register_buffer("theta", torch.zeros(*self.shape))  # Adaptive thresholds.
        self.register_buffer(
            "refrac_count", torch.FloatTensor()
        )  # Refractory period counters.
        self.lbound = lbound  # Lower bound of voltage.

    def forward(self, x: torch.Tensor) -> None:
        # language=rst
        """
        Runs a single simulation step.

        :param x: Inputs to the layer.
        """
        # Decay voltages and adaptive thresholds.
        self.v = self.decay * (self.v - self.rest) + self.rest
        if self.learning:
            self.theta *= self.theta_decay

        # Integrate inputs.
        self.v += (self.refrac_count <= 0).float() * x

        # Decrement refractory counters.
        self.refrac_count -= self.dt

        # Check for spiking neurons.
        self.s = self.v >= self.thresh + self.theta

        # Refractoriness, voltage reset, and adaptive thresholds.
        self.refrac_count.masked_fill_(self.s, self.refrac)
        self.v.masked_fill_(self.s, self.reset)
        if self.learning:
            self.theta += self.theta_plus * self.s.float().sum(0)

        # voltage clipping to lowerbound
        if self.lbound is not None:
            self.v.masked_fill_(self.v < self.lbound, self.lbound)

        super().forward(x)

    def reset_state_variables(self) -> None:
        # language=rst
        """
        Resets relevant state variables.
        """
        super().reset_state_variables()
        self.v.fill_(self.rest)  # Neuron voltages.
        self.refrac_count.zero_()  # Refractory period counters.

    def compute_decays(self, dt) -> None:
        # language=rst
        """
        Sets the relevant decays.
        """
        super().compute_decays(dt=dt)
        self.decay = torch.exp(
            -self.dt / self.tc_decay
        )  # Neuron voltage decay (per timestep).
        self.theta_decay = torch.exp(
            -self.dt / self.tc_theta_decay
        )  # Adaptive threshold decay (per timestep).

    def set_batch_size(self, batch_size) -> None:
        # language=rst
        """
        Sets mini-batch size. Called when layer is added to a network.

        :param batch_size: Mini-batch size.
        """
        super().set_batch_size(batch_size=batch_size)
        self.v = self.rest * torch.ones(batch_size, *self.shape, device=self.v.device)
        self.refrac_count = torch.zeros_like(self.v, device=self.refrac_count.device)


class DiehlAndCookNodes(Nodes):
    # language=rst
    """
    Layer of leaky integrate-and-fire (LIF) neurons with adaptive thresholds (modified for Diehl & Cook 2015
    replication).
    """

    def __init__(
        self,
        n: Optional[int] = None,
        shape: Optional[Iterable[int]] = None,
        traces: bool = False,
        traces_additive: bool = False,
        tc_trace: Union[float, torch.Tensor] = 20.0,
        trace_scale: Union[float, torch.Tensor] = 1.0,
        sum_input: bool = False,
        thresh: Union[float, torch.Tensor] = -52.0,
        rest: Union[float, torch.Tensor] = -65.0,
        reset: Union[float, torch.Tensor] = -65.0,
        refrac: Union[int, torch.Tensor] = 5,
        tc_decay: Union[float, torch.Tensor] = 100.0,
        theta_plus: Union[float, torch.Tensor] = 0.05,
        tc_theta_decay: Union[float, torch.Tensor] = 1e7,
        lbound: float = None,
        one_spike: bool = True,
        **kwargs,
    ) -> None:
        # language=rst
        """
        Instantiates a layer of Diehl & Cook 2015 neurons.

        :param n: The number of neurons in the layer.
        :param shape: The dimensionality of the layer.
        :param traces: Whether to record spike traces.
        :param traces_additive: Whether to record spike traces additively.
        :param tc_trace: Time constant of spike trace decay.
        :param trace_scale: Scaling factor for spike trace.
        :param sum_input: Whether to sum all inputs.
        :param thresh: Spike threshold voltage.
        :param rest: Resting membrane voltage.
        :param reset: Post-spike reset voltage.
        :param refrac: Refractory (non-firing) period of the neuron.
        :param tc_decay: Time constant of neuron voltage decay.
        :param theta_plus: Voltage increase of threshold after spiking.
        :param tc_theta_decay: Time constant of adaptive threshold decay.
        :param lbound: Lower bound of the voltage.
        :param one_spike: Whether to allow only one spike per timestep.
        """
        super().__init__(
            n=n,
            shape=shape,
            traces=traces,
            traces_additive=traces_additive,
            tc_trace=tc_trace,
            trace_scale=trace_scale,
            sum_input=sum_input,
        )

        self.register_buffer("rest", torch.tensor(rest))  # Rest voltage.
        self.register_buffer("reset", torch.tensor(reset))  # Post-spike reset voltage.
        self.register_buffer("thresh", torch.tensor(thresh))  # Spike threshold voltage.
        self.register_buffer(
            "refrac", torch.tensor(refrac)
        )  # Post-spike refractory period.
        self.register_buffer(
            "tc_decay", torch.tensor(tc_decay)
        )  # Time constant of neuron voltage decay.
        self.register_buffer(
            "decay", torch.empty_like(self.tc_decay)
        )  # Set in compute_decays.
        self.register_buffer(
            "theta_plus", torch.tensor(theta_plus)
        )  # Constant threshold increase on spike.
        self.register_buffer(
            "tc_theta_decay", torch.tensor(tc_theta_decay)
        )  # Time constant of adaptive threshold decay.
        self.register_buffer(
            "theta_decay", torch.empty_like(self.tc_theta_decay)
        )  # Set in compute_decays.
        self.register_buffer("v", torch.FloatTensor())  # Neuron voltages.
        self.register_buffer("theta", torch.zeros(*self.shape))  # Adaptive thresholds.
        self.register_buffer(
            "refrac_count", torch.FloatTensor()
        )  # Refractory period counters.

        self.lbound = lbound  # Lower bound of voltage.
        self.one_spike = one_spike  # One spike per timestep.

    def forward(self, x: torch.Tensor) -> None:
        # language=rst
        """
        Runs a single simulation step.

        :param x: Inputs to the layer.
        """
        # Decay voltages and adaptive thresholds.
        self.v = self.decay * (self.v - self.rest) + self.rest
        if self.learning:
            self.theta *= self.theta_decay

        # Integrate inputs.
        self.v += (self.refrac_count <= 0).float() * x

        # Decrement refractory counters.
        self.refrac_count -= self.dt

        # Check for spiking neurons.
        self.s = self.v >= self.thresh + self.theta

        # Refractoriness, voltage reset, and adaptive thresholds.
        self.refrac_count.masked_fill_(self.s, self.refrac)
        self.v.masked_fill_(self.s, self.reset)
        if self.learning:
            self.theta += self.theta_plus * self.s.float().sum(0)

        # Choose only a single neuron to spike.
        if self.one_spike:
            if self.s.any():
                _any = self.s.view(self.batch_size, -1).any(1)
                ind = torch.multinomial(
                    self.s.float().view(self.batch_size, -1)[_any], 1
                )
                _any = _any.nonzero()
                self.s.zero_()
                self.s.view(self.batch_size, -1)[_any, ind] = 1

        # Voltage clipping to lower bound.
        if self.lbound is not None:
            self.v.masked_fill_(self.v < self.lbound, self.lbound)

        super().forward(x)

    def reset_state_variables(self) -> None:
        # language=rst
        """
        Resets relevant state variables.
        """
        super().reset_state_variables()
        self.v.fill_(self.rest)  # Neuron voltages.
        self.refrac_count.zero_()  # Refractory period counters.

    def compute_decays(self, dt) -> None:
        # language=rst
        """
        Sets the relevant decays.
        """
        super().compute_decays(dt=dt)
        self.decay = torch.exp(
            -self.dt / self.tc_decay
        )  # Neuron voltage decay (per timestep).
        self.theta_decay = torch.exp(
            -self.dt / self.tc_theta_decay
        )  # Adaptive threshold decay (per timestep).

    def set_batch_size(self, batch_size) -> None:
        # language=rst
        """
        Sets mini-batch size. Called when layer is added to a network.

        :param batch_size: Mini-batch size.
        """
        super().set_batch_size(batch_size=batch_size)
        self.v = self.rest * torch.ones(batch_size, *self.shape, device=self.v.device)
        self.refrac_count = torch.zeros_like(self.v, device=self.refrac_count.device)


class IzhikevichNodes(Nodes):
    # language=rst
    """
    Layer of Izhikevich neurons.
    """

    def __init__(
        self,
        n: Optional[int] = None,
        shape: Optional[Iterable[int]] = None,
        traces: bool = False,
        traces_additive: bool = False,
        tc_trace: Union[float, torch.Tensor] = 20.0,
        trace_scale: Union[float, torch.Tensor] = 1.0,
        sum_input: bool = False,
        excitatory: float = 1,
        thresh: Union[float, torch.Tensor] = 45.0,
        rest: Union[float, torch.Tensor] = -65.0,
        lbound: float = None,
        **kwargs,
    ) -> None:
        # language=rst
        """
        Instantiates a layer of Izhikevich neurons.

        :param n: The number of neurons in the layer.
        :param shape: The dimensionality of the layer.
        :param traces: Whether to record spike traces.
        :param traces_additive: Whether to record spike traces additively.
        :param tc_trace: Time constant of spike trace decay.
        :param trace_scale: Scaling factor for spike trace.
        :param sum_input: Whether to sum all inputs.
        :param excitatory: Percent of excitatory (vs. inhibitory) neurons in the layer; in range ``[0, 1]``.
        :param thresh: Spike threshold voltage.
        :param rest: Resting membrane voltage.
        :param lbound: Lower bound of the voltage.
        """
        super().__init__(
            n=n,
            shape=shape,
            traces=traces,
            traces_additive=traces_additive,
            tc_trace=tc_trace,
            trace_scale=trace_scale,
            sum_input=sum_input,
        )

        self.register_buffer("rest", torch.tensor(rest))  # Rest voltage.
        self.register_buffer("thresh", torch.tensor(thresh))  # Spike threshold voltage.
        self.lbound = lbound

        self.register_buffer("r", None)
        self.register_buffer("a", None)
        self.register_buffer("b", None)
        self.register_buffer("c", None)
        self.register_buffer("d", None)
        self.register_buffer("S", None)
        self.register_buffer("excitatory", None)

        if excitatory > 1:
            excitatory = 1
        elif excitatory < 0:
            excitatory = 0

        if excitatory == 1:
            self.r = torch.rand(n)
            self.a = 0.02 * torch.ones(n)
            self.b = 0.2 * torch.ones(n)
            self.c = -65.0 + 15 * (self.r ** 2)
            self.d = 8 - 6 * (self.r ** 2)
            self.S = 0.5 * torch.rand(n, n)
            self.excitatory = torch.ones(n).byte()

        elif excitatory == 0:
            self.r = torch.rand(n)
            self.a = 0.02 + 0.08 * self.r
            self.b = 0.25 - 0.05 * self.r
            self.c = -65.0 * torch.ones(n)
            self.d = 2 * torch.ones(n)
            self.S = -torch.rand(n, n)

            self.excitatory = torch.zeros(n).byte()

        else:
            self.excitatory = torch.zeros(n).byte()

            ex = int(n * excitatory)
            inh = n - ex

            # init
            self.r = torch.zeros(n)
            self.a = torch.zeros(n)
            self.b = torch.zeros(n)
            self.c = torch.zeros(n)
            self.d = torch.zeros(n)
            self.S = torch.zeros(n, n)

            # excitatory
            self.r[:ex] = torch.rand(ex)
            self.a[:ex] = 0.02 * torch.ones(ex)
            self.b[:ex] = 0.2 * torch.ones(ex)
            self.c[:ex] = -65.0 + 15 * self.r[:ex] ** 2
            self.d[:ex] = 8 - 6 * self.r[:ex] ** 2
            self.S[:, :ex] = 0.5 * torch.rand(n, ex)
            self.excitatory[:ex] = 1

            # inhibitory
            self.r[ex:] = torch.rand(inh)
            self.a[ex:] = 0.02 + 0.08 * self.r[ex:]
            self.b[ex:] = 0.25 - 0.05 * self.r[ex:]
            self.c[ex:] = -65.0 * torch.ones(inh)
            self.d[ex:] = 2 * torch.ones(inh)
            self.S[:, ex:] = -torch.rand(n, inh)
            self.excitatory[ex:] = 0

        self.register_buffer("v", self.rest * torch.ones(n))  # Neuron voltages.
        self.register_buffer("u", self.b * self.v)  # Neuron recovery.

    def forward(self, x: torch.Tensor) -> None:
        # language=rst
        """
        Runs a single simulation step.

        :param x: Inputs to the layer.
        """
        # Check for spiking neurons.
        self.s = self.v >= self.thresh

        # Voltage and recovery reset.
        self.v = torch.where(self.s, self.c, self.v)
        self.u = torch.where(self.s, self.u + self.d, self.u)

        # Add inter-columnar input.
        if self.s.any():
            x += torch.cat(
                [self.S[:, self.s[i]].sum(dim=1)[None] for i in range(self.s.shape[0])],
                dim=0,
            )

        # Apply v and u updates.
        self.v += self.dt * 0.5 * (0.04 * self.v ** 2 + 5 * self.v + 140 - self.u + x)
        self.v += self.dt * 0.5 * (0.04 * self.v ** 2 + 5 * self.v + 140 - self.u + x)
        self.u += self.dt * self.a * (self.b * self.v - self.u)

        # Voltage clipping to lower bound.
        if self.lbound is not None:
            self.v.masked_fill_(self.v < self.lbound, self.lbound)

        super().forward(x)

    def reset_state_variables(self) -> None:
        # language=rst
        """
        Resets relevant state variables.
        """
        super().reset_state_variables()
        self.v.fill_(self.rest)  # Neuron voltages.
        self.u = self.b * self.v  # Neuron recovery.

    def set_batch_size(self, batch_size) -> None:
        # language=rst
        """
        Sets mini-batch size. Called when layer is added to a network.

        :param batch_size: Mini-batch size.
        """
        super().set_batch_size(batch_size=batch_size)
        self.v = self.rest * torch.ones(batch_size, *self.shape, device=self.v.device)
        self.u = self.b * self.v


class SRM0Nodes(Nodes):
    # language=rst
    """
    Layer of simplified spike response model (SRM0) neurons with stochastic threshold (escape noise). Adapted from
    `(Vasilaki et al., 2009) <https://intranet.physio.unibe.ch/Publikationen/Dokumente/Vasilaki2009PloSComputBio_1.pdf>`_.
    """

    def __init__(
        self,
        n: Optional[int] = None,
        shape: Optional[Iterable[int]] = None,
        traces: bool = False,
        traces_additive: bool = False,
        tc_trace: Union[float, torch.Tensor] = 20.0,
        trace_scale: Union[float, torch.Tensor] = 1.0,
        sum_input: bool = False,
        thresh: Union[float, torch.Tensor] = -50.0,
        rest: Union[float, torch.Tensor] = -70.0,
        reset: Union[float, torch.Tensor] = -70.0,
        refrac: Union[int, torch.Tensor] = 5,
        tc_decay: Union[float, torch.Tensor] = 10.0,
        lbound: float = None,
        eps_0: Union[float, torch.Tensor] = 1.0,
        rho_0: Union[float, torch.Tensor] = 1.0,
        d_thresh: Union[float, torch.Tensor] = 5.0,
        **kwargs,
    ) -> None:
        # language=rst
        """
        Instantiates a layer of SRM0 neurons.

        :param n: The number of neurons in the layer.
        :param shape: The dimensionality of the layer.
        :param traces: Whether to record spike traces.
        :param traces_additive: Whether to record spike traces additively.
        :param tc_trace: Time constant of spike trace decay.
        :param trace_scale: Scaling factor for spike trace.
        :param sum_input: Whether to sum all inputs.
        :param thresh: Spike threshold voltage.
        :param rest: Resting membrane voltage.
        :param reset: Post-spike reset voltage.
        :param refrac: Refractory (non-firing) period of the neuron.
        :param tc_decay: Time constant of neuron voltage decay.
        :param lbound: Lower bound of the voltage.
        :param eps_0: Scaling factor for pre-synaptic spike contributions.
        :param rho_0: Stochastic intensity at threshold.
        :param d_thresh: Width of the threshold region.
        """
        super().__init__(
            n=n,
            shape=shape,
            traces=traces,
            traces_additive=traces_additive,
            tc_trace=tc_trace,
            trace_scale=trace_scale,
            sum_input=sum_input,
        )

        self.register_buffer("rest", torch.tensor(rest))  # Rest voltage.
        self.register_buffer("reset", torch.tensor(reset))  # Post-spike reset voltage.
        self.register_buffer("thresh", torch.tensor(thresh))  # Spike threshold voltage.
        self.register_buffer(
            "refrac", torch.tensor(refrac)
        )  # Post-spike refractory period.
        self.register_buffer(
            "tc_decay", torch.tensor(tc_decay)
        )  # Time constant of neuron voltage decay.
        self.register_buffer("decay", torch.tensor(tc_decay))  # Set in compute_decays.
        self.register_buffer(
            "eps_0", torch.tensor(eps_0)
        )  # Scaling factor for pre-synaptic spike contributions.
        self.register_buffer(
            "rho_0", torch.tensor(rho_0)
        )  # Stochastic intensity at threshold.
        self.register_buffer(
            "d_thresh", torch.tensor(d_thresh)
        )  # Width of the threshold region.
        self.register_buffer("v", torch.FloatTensor())  # Neuron voltages.
        self.register_buffer(
            "refrac_count", torch.FloatTensor()
        )  # Refractory period counters.

        self.lbound = lbound  # Lower bound of voltage.

    def forward(self, x: torch.Tensor) -> None:
        # language=rst
        """
        Runs a single simulation step.

        :param x: Inputs to the layer.
        """
        # Decay voltages.
        self.v = self.decay * (self.v - self.rest) + self.rest

        # Integrate inputs.
        self.v += (self.refrac_count <= 0).float() * self.eps_0 * x

        # Compute (instantaneous) probabilities of spiking, clamp between 0 and 1 using exponentials.
        # Also known as 'escape noise', this simulates nearby neurons.
        self.rho = self.rho_0 * torch.exp((self.v - self.thresh) / self.d_thresh)
        self.s_prob = 1.0 - torch.exp(-self.rho * self.dt)

        # Decrement refractory counters.
        self.refrac_count -= self.dt

        # Check for spiking neurons (spike when probability > some random number).
        self.s = torch.rand_like(self.s_prob) < self.s_prob

        # Refractoriness and voltage reset.
        self.refrac_count.masked_fill_(self.s, self.refrac)
        self.v.masked_fill_(self.s, self.reset)

        # Voltage clipping to lower bound.
        if self.lbound is not None:
            self.v.masked_fill_(self.v < self.lbound, self.lbound)

        super().forward(x)

    def reset_state_variables(self) -> None:
        # language=rst
        """
        Resets relevant state variables.
        """
        super().reset_state_variables()
        self.v.fill_(self.rest)  # Neuron voltages.
        self.refrac_count.zero_()  # Refractory period counters.

    def compute_decays(self, dt) -> None:
        # language=rst
        """
        Sets the relevant decays.
        """
        super().compute_decays(dt=dt)
        self.decay = torch.exp(
            -self.dt / self.tc_decay
        )  # Neuron voltage decay (per timestep).

    def set_batch_size(self, batch_size) -> None:
        # language=rst
        """
        Sets mini-batch size. Called when layer is added to a network.

        :param batch_size: Mini-batch size.
        """
        super().set_batch_size(batch_size=batch_size)
        self.v = self.rest * torch.ones(batch_size, *self.shape, device=self.v.device)
        self.refrac_count = torch.zeros_like(self.v, device=self.refrac_count.device)<|MERGE_RESOLUTION|>--- conflicted
+++ resolved
@@ -507,23 +507,15 @@
         self.v = self.decay * (self.v - self.rest) + self.rest
 
         # Integrate inputs.
-<<<<<<< HEAD
         x.masked_fill_(self.refrac_count > 0, 0.0)
+        
         # Decrement refractory counters.
         self.refrac_count -= self.dt
 
         self.v += x  # interlaced
-=======
-        x.masked_fill_(self.refrac_count > 0, 0.0) # OPTIM 2
-        # Decrement refractory counters.
-        self.refrac_count -= self.dt  # OPTIM 1
-
-        self.v += x # interlaced
->>>>>>> 8df1d9e0
 
         # Check for spiking neurons.
         self.s = self.v >= self.thresh
-
 
         # Refractoriness and voltage reset.
         self.refrac_count.masked_fill_(self.s, self.refrac)
