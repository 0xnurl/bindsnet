import torch
import numpy as np
import matplotlib.pyplot as plt

from matplotlib.axes import Axes
from matplotlib.image import AxesImage
from torch.nn.modules.utils import _pair
from matplotlib.collections import PathCollection
from mpl_toolkits.axes_grid1 import make_axes_locatable
from typing import Tuple, List, Optional, Sized, Dict, Union

from ..utils import reshape_locally_connected_weights, reshape_conv2d_weights

plt.ion()


def plot_input(
    image: torch.Tensor,
    inpt: torch.Tensor,
    label: Optional[int] = None,
    axes: List[Axes] = None,
    ims: List[AxesImage] = None,
    figsize: Tuple[int, int] = (8, 4),
) -> Tuple[List[Axes], List[AxesImage]]:
    # language=rst
    """
    Plots a two-dimensional image and its corresponding spike-train representation.

    :param image: A 2D array of floats depicting an input image.
    :param inpt: A 2D array of floats depicting an image's spike-train encoding.
    :param label: Class label of the input data.
    :param axes: Used for re-drawing the input plots.
    :param ims: Used for re-drawing the input plots.
    :param figsize: Horizontal, vertical figure size in inches.
    :return: Tuple of ``(axes, ims)`` used for re-drawing the input plots.
    """
    local_image = image.detach().clone().cpu().numpy()
    local_inpy = inpt.detach().clone().cpu().numpy()

    if axes is None:
        fig, axes = plt.subplots(1, 2, figsize=figsize)
        ims = (
            axes[0].imshow(local_image, cmap="binary"),
            axes[1].imshow(local_inpy, cmap="binary"),
        )

        if label is None:
            axes[0].set_title("Current image")
        else:
            axes[0].set_title("Current image (label = %d)" % label)

        axes[1].set_title("Reconstruction")

        for ax in axes:
            ax.set_xticks(())
            ax.set_yticks(())

        fig.tight_layout()
    else:
        if label is not None:
            axes[0].set_title("Current image (label = %d)" % label)

        ims[0].set_data(local_image)
        ims[1].set_data(local_inpy)

    return axes, ims


def plot_spikes(
    spikes: Dict[str, torch.Tensor],
    time: Optional[Tuple[int, int]] = None,
    n_neurons: Optional[Dict[str, Tuple[int, int]]] = None,
    ims: Optional[List[PathCollection]] = None,
    axes: Optional[Union[Axes, List[Axes]]] = None,
    figsize: Tuple[float, float] = (8.0, 4.5),
) -> Tuple[List[AxesImage], List[Axes]]:
    # language=rst
    """
    Plot spikes for any group(s) of neurons.

    :param spikes: Mapping from layer names to spiking data. Spike data has shape
        ``[time, n_1, ..., n_k]``, where ``[n_1, ..., n_k]`` is the shape of the
        recorded layer.
    :param time: Plot spiking activity of neurons in the given time range. Default is
        entire simulation time.
    :param n_neurons: Plot spiking activity of neurons in the given range of neurons.
        Default is all neurons.
    :param ims: Used for re-drawing the plots.
    :param axes: Used for re-drawing the plots.
    :param figsize: Horizontal, vertical figure size in inches.
    :return: ``ims, axes``: Used for re-drawing the plots.
    """
    n_subplots = len(spikes.keys())
    if n_neurons is None:
        n_neurons = {}

    spikes = {k: v.view(v.size(0), -1) for (k, v) in spikes.items()}
    if time is None:
        # Set it for entire duration
        for key in spikes.keys():
            time = (0, spikes[key].shape[0])
            break

    # Use all neurons if no argument provided.
    for key, val in spikes.items():
        if key not in n_neurons.keys():
            n_neurons[key] = (0, val.shape[1])

    if ims is None:
        fig, axes = plt.subplots(n_subplots, 1, figsize=figsize)
        if n_subplots == 1:
            axes = [axes]

        ims = []
        for i, datum in enumerate(spikes.items()):
            spikes = (
                datum[1][
                    time[0] : time[1], n_neurons[datum[0]][0] : n_neurons[datum[0]][1],
                ]
                .detach()
                .clone()
                .cpu()
                .numpy()
            )
            ims.append(
                axes[i].scatter(
                    x=np.array(spikes.nonzero()).T[:, 0],
                    y=np.array(spikes.nonzero()).T[:, 1],
                    s=1,
                )
            )
            args = (
                datum[0],
                n_neurons[datum[0]][0],
                n_neurons[datum[0]][1],
                time[0],
                time[1],
            )
            axes[i].set_title(
                "%s spikes for neurons (%d - %d) from t = %d to %d " % args
            )
        for ax in axes:
            ax.set_aspect("auto")

        plt.setp(
            axes, xticks=[], yticks=[], xlabel="Simulation time", ylabel="Neuron index",
        )
        plt.tight_layout()
    else:
        for i, datum in enumerate(spikes.items()):
            spikes = (
                datum[1][
                    time[0] : time[1], n_neurons[datum[0]][0] : n_neurons[datum[0]][1],
                ]
                .detach()
                .clone()
                .cpu()
                .numpy()
            )
            ims[i].set_offsets(np.array(spikes.nonzero()).T)
            args = (
                datum[0],
                n_neurons[datum[0]][0],
                n_neurons[datum[0]][1],
                time[0],
                time[1],
            )
            axes[i].set_title(
                "%s spikes for neurons (%d - %d) from t = %d to %d " % args
            )

    plt.draw()

    return ims, axes


def plot_weights(
    weights: torch.Tensor,
    wmin: Optional[float] = 0,
    wmax: Optional[float] = 1,
    im: Optional[AxesImage] = None,
    figsize: Tuple[int, int] = (5, 5),
    cmap: str = "hot_r",
    save: Optional[str] = None,
) -> AxesImage:
    # language=rst
    """
    Plot a connection weight matrix.

    :param weights: Weight matrix of ``Connection`` object.
    :param wmin: Minimum allowed weight value.
    :param wmax: Maximum allowed weight value.
    :param im: Used for re-drawing the weights plot.
    :param figsize: Horizontal, vertical figure size in inches.
    :param cmap: Matplotlib colormap.
    :param save: file name to save fig, if None = not saving fig.
    :return: ``AxesImage`` for re-drawing the weights plot.
    """
    local_weights = weights.detach().clone().cpu().numpy()
    if save is not None:
        plt.ioff()

        fig, ax = plt.subplots(figsize=figsize)

        im = ax.imshow(local_weights, cmap=cmap, vmin=wmin, vmax=wmax)
        div = make_axes_locatable(ax)
        cax = div.append_axes("right", size="5%", pad=0.05)

        ax.set_xticks(())
        ax.set_yticks(())
        ax.set_aspect("auto")

        plt.colorbar(im, cax=cax)
        fig.tight_layout()

        a = save.split(".")
        if len(a) == 2:
            save = a[0] + ".1." + a[1]
        else:
            a[1] = "." + str(1 + int(a[1])) + ".png"
            save = a[0] + a[1]

        plt.savefig(save, bbox_inches="tight")

        plt.close(fig)
        plt.ion()
        return im, save
    else:
        if not im:
            fig, ax = plt.subplots(figsize=figsize)

            im = ax.imshow(local_weights, cmap=cmap, vmin=wmin, vmax=wmax)
            div = make_axes_locatable(ax)
            cax = div.append_axes("right", size="5%", pad=0.05)

            ax.set_xticks(())
            ax.set_yticks(())
            ax.set_aspect("auto")

            plt.colorbar(im, cax=cax)
            fig.tight_layout()
        else:
            im.set_data(local_weights)

        return im


def plot_conv2d_weights(
    weights: torch.Tensor,
    wmin: float = 0.0,
    wmax: float = 1.0,
    im: Optional[AxesImage] = None,
    figsize: Tuple[int, int] = (5, 5),
    cmap: str = "hot_r",
) -> AxesImage:
    # language=rst
    """
    Plot a connection weight matrix of a Conv2dConnection.

    :param weights: Weight matrix of Conv2dConnection object.
    :param wmin: Minimum allowed weight value.
    :param wmax: Maximum allowed weight value.
    :param im: Used for re-drawing the weights plot.
    :param figsize: Horizontal, vertical figure size in inches.
    :param cmap: Matplotlib colormap.
    :return: Used for re-drawing the weights plot.
    """

    sqrt1 = int(np.ceil(np.sqrt(weights.size(0))))
    sqrt2 = int(np.ceil(np.sqrt(weights.size(1))))
    height, width = weights.size(2), weights.size(3)
    reshaped = reshape_conv2d_weights(weights)

    if not im:
        fig, ax = plt.subplots(figsize=figsize)
        im = ax.imshow(reshaped, cmap=cmap, vmin=wmin, vmax=wmax)
        div = make_axes_locatable(ax)
        cax = div.append_axes("right", size="5%", pad=0.05)

        for i in range(height, sqrt1 * sqrt2 * height, height):
            ax.axhline(i - 0.5, color="g", linestyle="--")
            if i % sqrt1 == 0:
                ax.axhline(i - 0.5, color="g", linestyle="-")

        for i in range(width, sqrt1 * sqrt2 * width, width):
            ax.axvline(i - 0.5, color="g", linestyle="--")
            if i % sqrt1 == 0:
                ax.axvline(i - 0.5, color="g", linestyle="-")

        ax.set_xticks(())
        ax.set_yticks(())
        ax.set_aspect("auto")

        plt.colorbar(im, cax=cax)
        fig.tight_layout()
    else:
        im.set_data(reshaped)

    return im


def plot_locally_connected_weights(
    weights: torch.Tensor,
    n_filters: int,
    kernel_size: Union[int, Tuple[int, int]],
    conv_size: Union[int, Tuple[int, int]],
    locations: torch.Tensor,
    input_sqrt: Union[int, Tuple[int, int]],
    wmin: float = 0.0,
    wmax: float = 1.0,
    im: Optional[AxesImage] = None,
    lines: bool = True,
    figsize: Tuple[int, int] = (5, 5),
    cmap: str = "hot_r",
) -> AxesImage:
    # language=rst
    """
    Plot a connection weight matrix of a :code:`Connection` with `locally connected
    structure <http://yann.lecun.com/exdb/publis/pdf/gregor-nips-11.pdf>_.

    :param weights: Weight matrix of Conv2dConnection object.
    :param n_filters: No. of convolution kernels in use.
    :param kernel_size: Side length(s) of 2D convolution kernels.
    :param conv_size: Side length(s) of 2D convolution population.
    :param locations: Indices of input receptive fields for convolution population
        neurons.
    :param input_sqrt: Side length(s) of 2D input data.
    :param wmin: Minimum allowed weight value.
    :param wmax: Maximum allowed weight value.
    :param im: Used for re-drawing the weights plot.
    :param lines: Whether or not to draw horizontal and vertical lines separating input
        regions.
    :param figsize: Horizontal, vertical figure size in inches.
    :param cmap: Matplotlib colormap.
    :return: Used for re-drawing the weights plot.
    """
    kernel_size = _pair(kernel_size)
    conv_size = _pair(conv_size)
    input_sqrt = _pair(input_sqrt)

    reshaped = reshape_locally_connected_weights(
        weights, n_filters, kernel_size, conv_size, locations, input_sqrt
    )
    n_sqrt = int(np.ceil(np.sqrt(n_filters)))

    if not im:
        fig, ax = plt.subplots(figsize=figsize)

        im = ax.imshow(reshaped.cpu(), cmap=cmap, vmin=wmin, vmax=wmax)
        div = make_axes_locatable(ax)
        cax = div.append_axes("right", size="5%", pad=0.05)

        if lines:
            for i in range(
                n_sqrt * kernel_size[0],
                n_sqrt * conv_size[0] * kernel_size[0],
                n_sqrt * kernel_size[0],
            ):
                ax.axhline(i - 0.5, color="g", linestyle="--")

            for i in range(
                n_sqrt * kernel_size[1],
                n_sqrt * conv_size[1] * kernel_size[1],
                n_sqrt * kernel_size[1],
            ):
                ax.axvline(i - 0.5, color="g", linestyle="--")

        ax.set_xticks(())
        ax.set_yticks(())
        ax.set_aspect("auto")

        plt.colorbar(im, cax=cax)
        fig.tight_layout()
    else:
        im.set_data(reshaped)

    return im


def plot_assignments(
    assignments: torch.Tensor,
    im: Optional[AxesImage] = None,
    figsize: Tuple[int, int] = (5, 5),
    classes: Optional[Sized] = None,
    save: Optional[str] = None,
) -> AxesImage:
    # language=rst
    """
    Plot the two-dimensional neuron assignments.

    :param assignments: Vector of neuron label assignments.
    :param im: Used for re-drawing the assignments plot.
    :param figsize: Horizontal, vertical figure size in inches.
    :param classes: Iterable of labels for colorbar ticks corresponding to data labels.
    :param save: file name to save fig, if None = not saving fig.
    :return: Used for re-drawing the assigments plot.
    """
    locals_assignments = assignments.detach().clone().cpu().numpy()

    if save is not None:
        plt.ioff()

        fig, ax = plt.subplots(figsize=figsize)
        ax.set_title("Categorical assignments")

        if classes is None:
            color = plt.get_cmap("RdBu", 11)
            im = ax.matshow(locals_assignments, cmap=color, vmin=-1.5, vmax=9.5)
        else:
            color = plt.get_cmap("RdBu", len(classes) + 1)
            im = ax.matshow(
                locals_assignments, cmap=color, vmin=-1.5, vmax=len(classes) - 0.5,
            )

        div = make_axes_locatable(ax)
        cax = div.append_axes("right", size="5%", pad=0.05)

        if classes is None:
            cbar = plt.colorbar(im, cax=cax, ticks=list(range(-1, 11)))
            cbar.ax.set_yticklabels(["none"] + list(range(11)))
        else:
            cbar = plt.colorbar(im, cax=cax, ticks=np.arange(-1, len(classes)))
            cbar.ax.set_yticklabels(["none"] + list(classes))

        ax.set_xticks(())
        ax.set_yticks(())
        # fig.tight_layout()

        fig.savefig(save, bbox_inches="tight")
        plt.close()

        plt.ion()
        return im
    else:
        if not im:
            fig, ax = plt.subplots(figsize=figsize)
            ax.set_title("Categorical assignments")

            if classes is None:
                color = plt.get_cmap("RdBu", 11)
                im = ax.matshow(locals_assignments, cmap=color, vmin=-1.5, vmax=9.5)
            else:
                color = plt.get_cmap("RdBu", len(classes) + 1)
                im = ax.matshow(
                    locals_assignments, cmap=color, vmin=-1.5, vmax=len(classes) - 0.5
                )

            div = make_axes_locatable(ax)
            cax = div.append_axes("right", size="5%", pad=0.05)

            if classes is None:
                cbar = plt.colorbar(im, cax=cax, ticks=list(range(-1, 11)))
                cbar.ax.set_yticklabels(["none"] + list(range(11)))
            else:
                cbar = plt.colorbar(im, cax=cax, ticks=np.arange(-1, len(classes)))
                cbar.ax.set_yticklabels(["none"] + list(classes))

            ax.set_xticks(())
            ax.set_yticks(())
            fig.tight_layout()
        else:
            im.set_data(locals_assignments)

        return im


def plot_performance(
    performances: Dict[str, List[float]],
    ax: Optional[Axes] = None,
    figsize: Tuple[int, int] = (7, 4),
<<<<<<< HEAD
    x_scale: int = 1,
=======
    save: Optional[str] = None,
>>>>>>> e69b975c
) -> Axes:
    # language=rst
    """
    Plot training accuracy curves.

    :param performances: Lists of training accuracy estimates per voting scheme.
    :param ax: Used for re-drawing the performance plot.
    :param figsize: Horizontal, vertical figure size in inches.
<<<<<<< HEAD
    :param x_scale: scaling factor for the x axis, equal to the number of examples per performance measure
=======
    :param save: file name to save fig, if None = not saving fig.
>>>>>>> e69b975c
    :return: Used for re-drawing the performance plot.
    """

    if save is not None:
        plt.ioff()
        _, ax = plt.subplots(figsize=figsize)

        for scheme in performances:
            ax.plot(
                range(len(performances[scheme])),
                [p for p in performances[scheme]],
                label=scheme,
            )

        ax.set_ylim([0, 100])
        ax.set_title("Estimated classification accuracy")
        ax.set_xlabel("No. of examples")
        ax.set_ylabel("Accuracy")
        ax.set_xticks(())
        ax.set_yticks(range(0, 110, 10))
        ax.legend()

        plt.savefig(save, bbox_inches="tight")
        plt.close()
        plt.ion()
    else:
        if not ax:
            _, ax = plt.subplots(figsize=figsize)
        else:
            ax.clear()

<<<<<<< HEAD
    for scheme in performances:
        ax.plot(
            [n * x_scale for n in range(len(performances[scheme]))],
            [p for p in performances[scheme]],
            label=scheme,
        )

    ax.set_ylim([0, 100])
    ax.set_title("Estimated classification accuracy")
    ax.set_xlabel("No. of examples")
    ax.set_ylabel("Accuracy")
    ax.set_yticks(range(0, 110, 10))
    ax.legend()
=======
        for scheme in performances:
            ax.plot(
                range(len(performances[scheme])),
                [p for p in performances[scheme]],
                label=scheme,
            )

        ax.set_ylim([0, 100])
        ax.set_title("Estimated classification accuracy")
        ax.set_xlabel("No. of examples")
        ax.set_ylabel("Accuracy")
        ax.set_xticks(())
        ax.set_yticks(range(0, 110, 10))
        ax.legend()
>>>>>>> e69b975c

    return ax


def plot_voltages(
    voltages: Dict[str, torch.Tensor],
    ims: Optional[List[AxesImage]] = None,
    axes: Optional[List[Axes]] = None,
    time: Tuple[int, int] = None,
    n_neurons: Optional[Dict[str, Tuple[int, int]]] = None,
    cmap: Optional[str] = "jet",
    plot_type: str = "color",
    thresholds: Dict[str, torch.Tensor] = None,
    figsize: Tuple[float, float] = (8.0, 4.5),
) -> Tuple[List[AxesImage], List[Axes]]:
    # language=rst
    """
    Plot voltages for any group(s) of neurons.

    :param voltages: Contains voltage data by neuron layers.
    :param ims: Used for re-drawing the plots.
    :param axes: Used for re-drawing the plots.
    :param time: Plot voltages of neurons in given time range. Default is entire
        simulation time.
    :param n_neurons: Plot voltages of neurons in given range of neurons. Default is all
        neurons.
    :param cmap: Matplotlib colormap to use.
    :param figsize: Horizontal, vertical figure size in inches.
    :param plot_type: The way how to draw graph. 'color' for pcolormesh, 'line' for
        curved lines.
    :param thresholds: Thresholds of the neurons in each layer.
    :return: ``ims, axes``: Used for re-drawing the plots.
    """
    n_subplots = len(voltages.keys())

    # for key in voltages.keys():
    #     voltages[key] = voltages[key].view(-1, voltages[key].size(-1))
    voltages = {k: v.view(v.size(0), -1) for (k, v) in voltages.items()}

    if time is None:
        for key in voltages.keys():
            time = (0, voltages[key].size(0))
            break

    if n_neurons is None:
        n_neurons = {}

    for key, val in voltages.items():
        if key not in n_neurons.keys():
            n_neurons[key] = (0, val.size(1))

    if not ims:
        fig, axes = plt.subplots(n_subplots, 1, figsize=figsize)
        ims = []
        if n_subplots == 1:  # Plotting only one image
            for v in voltages.items():
                if plot_type == "line":
                    ims.append(
                        axes.plot(
                            v[1]
                            .detach()
                            .clone()
                            .cpu()
                            .numpy()[
                                time[0] : time[1],
                                n_neurons[v[0]][0] : n_neurons[v[0]][1],
                            ]
                        )
                    )

                    if thresholds is not None and thresholds[v[0]].size() == torch.Size(
                        []
                    ):
                        ims.append(
                            axes.axhline(
                                y=thresholds[v[0]].item(), c="r", linestyle="--",
                            )
                        )
                else:
                    ims.append(
                        axes.pcolormesh(
                            v[1]
                            .cpu()
                            .numpy()[
                                time[0] : time[1],
                                n_neurons[v[0]][0] : n_neurons[v[0]][1],
                            ]
                            .T,
                            cmap=cmap,
                        )
                    )

                args = (
                    v[0],
                    n_neurons[v[0]][0],
                    n_neurons[v[0]][1],
                    time[0],
                    time[1],
                )
                plt.title("%s voltages for neurons (%d - %d) from t = %d to %d " % args)
                plt.xlabel("Time (ms)")

                if plot_type == "line":
                    plt.ylabel("Voltage")
                else:
                    plt.ylabel("Neuron index")

                axes.set_aspect("auto")

        else:  # Plot each layer at a time
            for i, v in enumerate(voltages.items()):
                if plot_type == "line":
                    ims.append(
                        axes[i].plot(
                            v[1]
                            .cpu()
                            .numpy()[
                                time[0] : time[1],
                                n_neurons[v[0]][0] : n_neurons[v[0]][1],
                            ]
                        )
                    )
                    if thresholds is not None and thresholds[v[0]].size() == torch.Size(
                        []
                    ):
                        ims.append(
                            axes[i].axhline(
                                y=thresholds[v[0]].item(), c="r", linestyle="--",
                            )
                        )
                else:
                    ims.append(
                        axes[i].matshow(
                            v[1]
                            .cpu()
                            .numpy()[
                                time[0] : time[1],
                                n_neurons[v[0]][0] : n_neurons[v[0]][1],
                            ]
                            .T,
                            cmap=cmap,
                        )
                    )
                args = (
                    v[0],
                    n_neurons[v[0]][0],
                    n_neurons[v[0]][1],
                    time[0],
                    time[1],
                )
                axes[i].set_title(
                    "%s voltages for neurons (%d - %d) from t = %d to %d " % args
                )

            for ax in axes:
                ax.set_aspect("auto")

        if plot_type == "color":
            plt.setp(axes, xlabel="Simulation time", ylabel="Neuron index")
        elif plot_type == "line":
            plt.setp(axes, xlabel="Simulation time", ylabel="Voltage")

        plt.tight_layout()

    else:
        # Plotting figure given
        if n_subplots == 1:  # Plotting only one image
            for v in voltages.items():
                axes.clear()
                if plot_type == "line":
                    axes.plot(
                        v[1]
                        .cpu()
                        .numpy()[
<<<<<<< HEAD
                            n_neurons[v[0]][0] : n_neurons[v[0]][1], time[0] : time[1],
=======
                            time[0] : time[1], n_neurons[v[0]][0] : n_neurons[v[0]][1]
>>>>>>> e69b975c
                        ]
                    )
                    if thresholds is not None and thresholds[v[0]].size() == torch.Size(
                        []
                    ):
                        axes.axhline(y=thresholds[v[0]].item(), c="r", linestyle="--")
                else:
                    axes.matshow(
                        v[1]
                        .cpu()
                        .numpy()[
<<<<<<< HEAD
                            n_neurons[v[0]][0] : n_neurons[v[0]][1], time[0] : time[1],
=======
                            time[0] : time[1], n_neurons[v[0]][0] : n_neurons[v[0]][1]
>>>>>>> e69b975c
                        ]
                        .T,
                        cmap=cmap,
                    )
                args = (
                    v[0],
                    n_neurons[v[0]][0],
                    n_neurons[v[0]][1],
                    time[0],
                    time[1],
                )
                axes.set_title(
                    "%s voltages for neurons (%d - %d) from t = %d to %d " % args
                )
                axes.set_aspect("auto")

        else:
            # Plot each layer at a time
            for i, v in enumerate(voltages.items()):
                axes[i].clear()
                if plot_type == "line":
                    axes[i].plot(
                        v[1]
                        .cpu()
                        .numpy()[
<<<<<<< HEAD
                            n_neurons[v[0]][0] : n_neurons[v[0]][1], time[0] : time[1],
=======
                            time[0] : time[1],
                            n_neurons[v[0]][0] : n_neurons[v[0]][1],
>>>>>>> e69b975c
                        ]
                    )
                    if thresholds is not None and thresholds[v[0]].size() == torch.Size(
                        []
                    ):
                        axes[i].axhline(
                            y=thresholds[v[0]].item(), c="r", linestyle="--"
                        )
                else:
                    axes[i].matshow(
                        v[1]
                        .cpu()
                        .numpy()[
<<<<<<< HEAD
                            n_neurons[v[0]][0] : n_neurons[v[0]][1], time[0] : time[1],
=======
                            time[0] : time[1],
                            n_neurons[v[0]][0] : n_neurons[v[0]][1],
>>>>>>> e69b975c
                        ]
                        .T,
                        cmap=cmap,
                    )
                args = (
                    v[0],
                    n_neurons[v[0]][0],
                    n_neurons[v[0]][1],
                    time[0],
                    time[1],
                )
                axes[i].set_title(
                    "%s voltages for neurons (%d - %d) from t = %d to %d " % args
                )

            for ax in axes:
                ax.set_aspect("auto")

        if plot_type == "color":
            plt.setp(axes, xlabel="Simulation time", ylabel="Neuron index")
        elif plot_type == "line":
            plt.setp(axes, xlabel="Simulation time", ylabel="Voltage")

        plt.tight_layout()

    return ims, axes<|MERGE_RESOLUTION|>--- conflicted
+++ resolved
@@ -468,11 +468,8 @@
     performances: Dict[str, List[float]],
     ax: Optional[Axes] = None,
     figsize: Tuple[int, int] = (7, 4),
-<<<<<<< HEAD
     x_scale: int = 1,
-=======
     save: Optional[str] = None,
->>>>>>> e69b975c
 ) -> Axes:
     # language=rst
     """
@@ -481,11 +478,8 @@
     :param performances: Lists of training accuracy estimates per voting scheme.
     :param ax: Used for re-drawing the performance plot.
     :param figsize: Horizontal, vertical figure size in inches.
-<<<<<<< HEAD
     :param x_scale: scaling factor for the x axis, equal to the number of examples per performance measure
-=======
     :param save: file name to save fig, if None = not saving fig.
->>>>>>> e69b975c
     :return: Used for re-drawing the performance plot.
     """
 
@@ -517,24 +511,9 @@
         else:
             ax.clear()
 
-<<<<<<< HEAD
-    for scheme in performances:
-        ax.plot(
-            [n * x_scale for n in range(len(performances[scheme]))],
-            [p for p in performances[scheme]],
-            label=scheme,
-        )
-
-    ax.set_ylim([0, 100])
-    ax.set_title("Estimated classification accuracy")
-    ax.set_xlabel("No. of examples")
-    ax.set_ylabel("Accuracy")
-    ax.set_yticks(range(0, 110, 10))
-    ax.legend()
-=======
         for scheme in performances:
             ax.plot(
-                range(len(performances[scheme])),
+                [n * x_scale for n in range(len(performances[scheme]))],
                 [p for p in performances[scheme]],
                 label=scheme,
             )
@@ -543,10 +522,8 @@
         ax.set_title("Estimated classification accuracy")
         ax.set_xlabel("No. of examples")
         ax.set_ylabel("Accuracy")
-        ax.set_xticks(())
         ax.set_yticks(range(0, 110, 10))
         ax.legend()
->>>>>>> e69b975c
 
     return ax
 
@@ -721,11 +698,7 @@
                         v[1]
                         .cpu()
                         .numpy()[
-<<<<<<< HEAD
-                            n_neurons[v[0]][0] : n_neurons[v[0]][1], time[0] : time[1],
-=======
                             time[0] : time[1], n_neurons[v[0]][0] : n_neurons[v[0]][1]
->>>>>>> e69b975c
                         ]
                     )
                     if thresholds is not None and thresholds[v[0]].size() == torch.Size(
@@ -737,11 +710,7 @@
                         v[1]
                         .cpu()
                         .numpy()[
-<<<<<<< HEAD
-                            n_neurons[v[0]][0] : n_neurons[v[0]][1], time[0] : time[1],
-=======
                             time[0] : time[1], n_neurons[v[0]][0] : n_neurons[v[0]][1]
->>>>>>> e69b975c
                         ]
                         .T,
                         cmap=cmap,
@@ -767,12 +736,8 @@
                         v[1]
                         .cpu()
                         .numpy()[
-<<<<<<< HEAD
-                            n_neurons[v[0]][0] : n_neurons[v[0]][1], time[0] : time[1],
-=======
                             time[0] : time[1],
                             n_neurons[v[0]][0] : n_neurons[v[0]][1],
->>>>>>> e69b975c
                         ]
                     )
                     if thresholds is not None and thresholds[v[0]].size() == torch.Size(
@@ -786,12 +751,8 @@
                         v[1]
                         .cpu()
                         .numpy()[
-<<<<<<< HEAD
-                            n_neurons[v[0]][0] : n_neurons[v[0]][1], time[0] : time[1],
-=======
                             time[0] : time[1],
                             n_neurons[v[0]][0] : n_neurons[v[0]][1],
->>>>>>> e69b975c
                         ]
                         .T,
                         cmap=cmap,
